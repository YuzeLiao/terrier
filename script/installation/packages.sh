--- conflicted
+++ resolved
@@ -128,23 +128,14 @@
       sqlite3 \
       libsqlite3-dev \
       ant \
-<<<<<<< HEAD
+      wget \
       python3-pip
-   #install pyarrow
-   python3 -m pip show pyarrow || python3 -m pip install pyarrow
-   #install pandas
-   python3 -m pip show pandas || python3 -m pip install pandas
-   #install libpqxx-6.2 manually
-   apt-get -y install wget
-   wget http://mirrors.kernel.org/ubuntu/pool/universe/libp/libpqxx/libpqxx-dev_6.2.4-4_amd64.deb
-   wget http://mirrors.kernel.org/ubuntu/pool/universe/libp/libpqxx/libpqxx-6.2_6.2.4-4_amd64.deb
-   dpkg -i libpqxx-6.2_6.2.4-4_amd64.deb
-   dpkg -i libpqxx-dev_6.2.4-4_amd64.deb
-   rm libpqxx-6.2_6.2.4-4_amd64.deb
-   rm libpqxx-dev_6.2.4-4_amd64.deb
-=======
-      wget
-      
+
+  #install pyarrow
+  python3 -m pip show pyarrow || python3 -m pip install pyarrow
+  #install pandas
+  python3 -m pip show pandas || python3 -m pip install pandas
+         
   # IMPORTANT: Ubuntu 18.04 does not have libpqxx-6.2 available. So we have to download the package
   # manually and install it ourselves. We are *not* able to upgrade to libpqxx-6.4 because 18.04
   # does not have the right version of libstdc++6 that it needs.
@@ -160,7 +151,6 @@
     dpkg -i $file
     rm $file
   done
->>>>>>> 571288c2
 }
 
 main "$@"